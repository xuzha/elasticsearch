--- conflicted
+++ resolved
@@ -30,14 +30,11 @@
  * */
 public class TemplateQueryBuilder extends QueryBuilder {
 
-<<<<<<< HEAD
     /** Name to reference this type of query. */
     public static final String NAME = "template";
 
-=======
     /** Template to fill. */
     private Template template;
->>>>>>> 59d9f7e1
     /** Parameters to fill the template with. */
     private Map<String, Object> vars;
     /** Template to fill.*/
@@ -84,30 +81,12 @@
     }
 
     @Override
-<<<<<<< HEAD
-    protected void doXContent(XContentBuilder builder, Params params) throws IOException {
-        builder.startObject(NAME);
-        String fieldname;
-        switch(templateType){
-            case FILE:
-                fieldname = "file";
-                break;
-            case INDEXED:
-                fieldname = "id";
-                break;
-            case INLINE:
-                fieldname = TemplateQueryParser.QUERY;
-                break;
-            default:
-                throw new IllegalArgumentException("Unknown template type " + templateType);
-=======
     protected void doXContent(XContentBuilder builder, Params builderParams) throws IOException {
-        builder.field(TemplateQueryParser.NAME);
+        builder.field(TemplateQueryBuilder.NAME);
         if (template == null) {
             new Template(templateString, templateType, null, null, this.vars).toXContent(builder, builderParams);
         } else {
             template.toXContent(builder, builderParams);
->>>>>>> 59d9f7e1
         }
     }
 
