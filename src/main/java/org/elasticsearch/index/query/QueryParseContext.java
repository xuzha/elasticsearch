/*
 * Licensed to Elasticsearch under one or more contributor
 * license agreements. See the NOTICE file distributed with
 * this work for additional information regarding copyright
 * ownership. Elasticsearch licenses this file to you under
 * the Apache License, Version 2.0 (the "License"); you may
 * not use this file except in compliance with the License.
 * You may obtain a copy of the License at
 *
 *    http://www.apache.org/licenses/LICENSE-2.0
 *
 * Unless required by applicable law or agreed to in writing,
 * software distributed under the License is distributed on an
 * "AS IS" BASIS, WITHOUT WARRANTIES OR CONDITIONS OF ANY
 * KIND, either express or implied.  See the License for the
 * specific language governing permissions and limitations
 * under the License.
 */

package org.elasticsearch.index.query;

import com.google.common.collect.ImmutableMap;
import com.google.common.collect.Maps;

import org.apache.lucene.queryparser.classic.MapperQueryParser;
import org.apache.lucene.queryparser.classic.QueryParserSettings;
import org.apache.lucene.search.Filter;
import org.apache.lucene.search.Query;
import org.apache.lucene.search.QueryWrapperFilter;
import org.apache.lucene.search.join.BitDocIdSetFilter;
import org.apache.lucene.search.similarities.Similarity;
import org.elasticsearch.Version;
import org.elasticsearch.cluster.metadata.IndexMetaData;
import org.elasticsearch.common.Nullable;
import org.elasticsearch.common.ParseField;
import org.elasticsearch.common.settings.ImmutableSettings;
import org.elasticsearch.common.settings.Settings;
import org.elasticsearch.common.xcontent.XContentParser;
import org.elasticsearch.index.Index;
import org.elasticsearch.index.analysis.AnalysisService;
import org.elasticsearch.index.fielddata.IndexFieldData;
import org.elasticsearch.index.mapper.ContentPath;
import org.elasticsearch.index.mapper.FieldMapper;
import org.elasticsearch.index.mapper.FieldMappers;
import org.elasticsearch.index.mapper.Mapper;
import org.elasticsearch.index.mapper.MapperBuilders;
import org.elasticsearch.index.mapper.MapperService;
import org.elasticsearch.index.mapper.core.StringFieldMapper;
import org.elasticsearch.index.query.support.NestedScope;
import org.elasticsearch.index.similarity.SimilarityService;
import org.elasticsearch.script.ScriptService;
import org.elasticsearch.search.fetch.innerhits.InnerHitsContext;
import org.elasticsearch.search.internal.SearchContext;
import org.elasticsearch.search.lookup.SearchLookup;

import java.io.IOException;
import java.util.Arrays;
import java.util.Collection;
import java.util.EnumSet;
import java.util.HashMap;
import java.util.List;
import java.util.Map;

/**
 *
 */
public class QueryParseContext {

    private static final ParseField CACHE = new ParseField("_cache").withAllDeprecated("Elasticsearch makes its own caching decisions");
    private static final ParseField CACHE_KEY = new ParseField("_cache_key").withAllDeprecated("Filters are always used as cache keys");

    private static ThreadLocal<String[]> typesContext = new ThreadLocal<>();

    public static void setTypes(String[] types) {
        typesContext.set(types);
    }

    public static String[] getTypes() {
        return typesContext.get();
    }

    public static String[] setTypesWithPrevious(String[] types) {
        String[] old = typesContext.get();
        setTypes(types);
        return old;
    }

    public static void removeTypes() {
        typesContext.remove();
    }

    private final Index index;

    private final IndexQueryParserService indexQueryParser;

    private final Map<String, Filter> namedFilters = Maps.newHashMap();

    private final MapperQueryParser queryParser = new MapperQueryParser(this);

    private XContentParser parser;

    private EnumSet<ParseField.Flag> parseFlags = ParseField.EMPTY_FLAGS;

    private boolean allowUnmappedFields;

    private boolean mapUnmappedFieldAsString;

    private NestedScope nestedScope;

    public QueryParseContext(Index index, IndexQueryParserService indexQueryParser) {
        this.index = index;
        this.indexQueryParser = indexQueryParser;
    }

    public void parseFlags(EnumSet<ParseField.Flag> parseFlags) {
        this.parseFlags = parseFlags == null ? ParseField.EMPTY_FLAGS : parseFlags;
    }

    public EnumSet<ParseField.Flag> parseFlags() {
        return parseFlags;
    }

    public void reset(XContentParser jp) {
        allowUnmappedFields = indexQueryParser.defaultAllowUnmappedFields();
        this.parseFlags = ParseField.EMPTY_FLAGS;
        this.lookup = null;
        this.parser = jp;
        this.namedFilters.clear();
        this.nestedScope = new NestedScope();
    }

    public Index index() {
        return this.index;
    }

    public void parser(XContentParser parser) {
        this.parser = parser;
    }

    public XContentParser parser() {
        return parser;
    }

    public IndexQueryParserService indexQueryParserService() {
        return indexQueryParser;
    }

    public AnalysisService analysisService() {
        return indexQueryParser.analysisService;
    }

    public ScriptService scriptService() {
        return indexQueryParser.scriptService;
    }

    public MapperService mapperService() {
        return indexQueryParser.mapperService;
    }

    @Nullable
    public SimilarityService similarityService() {
        return indexQueryParser.similarityService;
    }

    public Similarity searchSimilarity() {
        return indexQueryParser.similarityService != null ? indexQueryParser.similarityService.similarity() : null;
    }

    public String defaultField() {
        return indexQueryParser.defaultField();
    }

    public boolean queryStringLenient() {
        return indexQueryParser.queryStringLenient();
    }

    public MapperQueryParser queryParser(QueryParserSettings settings) {
        queryParser.reset(settings);
        return queryParser;
    }

    public BitDocIdSetFilter bitsetFilter(Filter filter) {
        return indexQueryParser.bitsetFilterCache.getBitDocIdSetFilter(filter);
    }

    public <IFD extends IndexFieldData<?>> IFD getForField(FieldMapper<?> mapper) {
        return indexQueryParser.fieldDataService.getForField(mapper);
    }

    public void addNamedFilter(String name, Filter filter) {
        namedFilters.put(name, filter);
    }

    public void addNamedQuery(String name, Query query) {
        namedFilters.put(name, new QueryWrapperFilter(query));
    }

    public ImmutableMap<String, Filter> copyNamedFilters() {
        return ImmutableMap.copyOf(namedFilters);
    }

    public void combineNamedFilters(QueryParseContext context) {
        namedFilters.putAll(context.namedFilters);
    }

    public void addInnerHits(String name, InnerHitsContext.BaseInnerHits context) {
        SearchContext sc = SearchContext.current();
        InnerHitsContext innerHitsContext;
        if (sc.innerHits() == null) {
            innerHitsContext = new InnerHitsContext(new HashMap<String, InnerHitsContext.BaseInnerHits>());
            sc.innerHits(innerHitsContext);
        } else {
            innerHitsContext = sc.innerHits();
        }
        innerHitsContext.addInnerHitDefinition(name, context);
    }

    /**
     * @return a new QueryBuilder based on the current state of the parser
     * @throws IOException
     */
    public QueryBuilder parseInnerQueryBuilder() throws IOException {
        // move to START object
        XContentParser.Token token;
        if (parser.currentToken() != XContentParser.Token.START_OBJECT) {
            token = parser.nextToken();
            if (token != XContentParser.Token.START_OBJECT) {
                throw new QueryParsingException(this, "[_na] query malformed, must start with start_object");
            }
        }
        token = parser.nextToken();
        if (token != XContentParser.Token.FIELD_NAME) {
            throw new QueryParsingException(this, "[_na] query malformed, no field after start_object");
        }
        String queryName = parser.currentName();
        // move to the next START_OBJECT
        token = parser.nextToken();
        if (token != XContentParser.Token.START_OBJECT && token != XContentParser.Token.START_ARRAY) {
            throw new QueryParsingException(this, "[_na] query malformed, no field after start_object");
        }

        QueryParser queryParser = indexQueryParser.queryParser(queryName);
        if (queryParser == null) {
            throw new QueryParsingException(this, "No query registered for [" + queryName + "]");
        }
        QueryBuilder result = queryParser.fromXContent(this);
        if (parser.currentToken() == XContentParser.Token.END_OBJECT || parser.currentToken() == XContentParser.Token.END_ARRAY) {
            // if we are at END_OBJECT, move to the next one...
            parser.nextToken();
        }
        return result;
<<<<<<< HEAD
    }

    /**
     * @deprecated replaced by calls to parseInnerQueryBuilder() and checkCachable() for the resulting queries
     */
    @Nullable
    @Deprecated
    public Query parseInnerQuery() throws IOException, QueryParsingException {
        QueryBuilder builder = parseInnerQueryBuilder();

        Query result = builder.toQuery(this);
        checkCachable(result);
        return result;
    }

    /**
     * Checks if the given lucene query should be cached or wrapped, sets flags in this QueryParseContext accordingly
     * @param query
     */
    void checkCachable(Query query) {
        if (query instanceof NoCacheQuery) {
            propagateNoCache = true;
        }
        if (CustomQueryWrappingFilter.shouldUseCustomQueryWrappingFilter(query)) {
            requireCustomQueryWrappingFilter = true;
            // If later on, either directly or indirectly this query gets
            // wrapped in a query filter it must never
            // get cached even if a filter higher up the chain is configured to
            // do this. This will happen, because
            // the result filter will be instance of NoCacheFilter
            // (CustomQueryWrappingFilter) which will in
            // #executeFilterParser() set propagateNoCache to true.
        }
=======
>>>>>>> fe5a35b6
    }

    @Nullable
    public Filter parseInnerFilter() throws IOException, QueryParsingException {
        // move to START object
        XContentParser.Token token;
        if (parser.currentToken() != XContentParser.Token.START_OBJECT) {
            token = parser.nextToken();
            if (token != XContentParser.Token.START_OBJECT) {
                throw new QueryParsingException(this, "[_na] filter malformed, must start with start_object");
            }
        }
        token = parser.nextToken();
        if (token != XContentParser.Token.FIELD_NAME) {
            // empty filter
            if (token == XContentParser.Token.END_OBJECT || token == XContentParser.Token.VALUE_NULL) {
                return null;
            }
            throw new QueryParsingException(this, "[_na] filter malformed, no field after start_object");
        }
        String filterName = parser.currentName();
        // move to the next START_OBJECT or START_ARRAY
        token = parser.nextToken();
        if (token != XContentParser.Token.START_OBJECT && token != XContentParser.Token.START_ARRAY) {
            throw new QueryParsingException(this, "[_na] filter malformed, no field after start_object");
        }

        FilterParser filterParser = indexQueryParser.filterParser(filterName);
        if (filterParser == null) {
            throw new QueryParsingException(this, "No filter registered for [" + filterName + "]");
        }
        Filter result = filterParser.parse(this);
        if (parser.currentToken() == XContentParser.Token.END_OBJECT || parser.currentToken() == XContentParser.Token.END_ARRAY) {
            // if we are at END_OBJECT, move to the next one...
            parser.nextToken();
        }
        return result;
    }

    public Filter parseInnerFilter(String filterName) throws IOException, QueryParsingException {
        FilterParser filterParser = indexQueryParser.filterParser(filterName);
        if (filterParser == null) {
            throw new QueryParsingException(this, "No filter registered for [" + filterName + "]");
        }
        return filterParser.parse(this);
    }

    public FieldMapper fieldMapper(String name) {
        FieldMappers fieldMappers = indexQueryParser.mapperService.smartNameFieldMappers(name, getTypes());
        if (fieldMappers == null) {
            return null;
        }
        return fieldMappers.mapper();
    }

    public String indexName(String name) {
        FieldMapper smartMapper = fieldMapper(name);
        if (smartMapper == null) {
            return name;
        }
        return smartMapper.names().indexName();
    }

    public List<String> simpleMatchToIndexNames(String pattern) {
        return indexQueryParser.mapperService.simpleMatchToIndexNames(pattern, getTypes());
    }

    public MapperService.SmartNameFieldMappers smartFieldMappers(String name) {
        return failIfFieldMappingNotFound(name, indexQueryParser.mapperService.smartName(name, getTypes()));
    }

    public MapperService.SmartNameObjectMapper smartObjectMapper(String name) {
        return indexQueryParser.mapperService.smartNameObjectMapper(name, getTypes());
    }

    public void setAllowUnmappedFields(boolean allowUnmappedFields) {
        this.allowUnmappedFields = allowUnmappedFields;
    }

    public void setMapUnmappedFieldAsString(boolean mapUnmappedFieldAsString) {
        this.mapUnmappedFieldAsString = mapUnmappedFieldAsString;
    }

    private MapperService.SmartNameFieldMappers failIfFieldMappingNotFound(String name, MapperService.SmartNameFieldMappers fieldMapping) {
        if (allowUnmappedFields) {
            return fieldMapping;
        } else if (mapUnmappedFieldAsString){
            StringFieldMapper.Builder builder = MapperBuilders.stringField(name);
            // it would be better to pass the real index settings, but they are not easily accessible from here...
            Settings settings = ImmutableSettings.builder().put(IndexMetaData.SETTING_VERSION_CREATED, indexQueryParser.getIndexCreatedVersion()).build();
            StringFieldMapper stringFieldMapper = builder.build(new Mapper.BuilderContext(settings, new ContentPath(1)));
            return new MapperService.SmartNameFieldMappers(mapperService(), new FieldMappers(stringFieldMapper), null, false);
        } else {
            Version indexCreatedVersion = indexQueryParser.getIndexCreatedVersion();
            if (fieldMapping == null && indexCreatedVersion.onOrAfter(Version.V_1_4_0_Beta1)) {
                throw new QueryParsingException(this, "Strict field resolution and no field mapping can be found for the field with name ["
                        + name + "]");
            } else {
                return fieldMapping;
            }
        }
    }

    /**
     * Returns the narrowed down explicit types, or, if not set, all types.
     */
    public Collection<String> queryTypes() {
        String[] types = getTypes();
        if (types == null || types.length == 0) {
            return mapperService().types();
        }
        if (types.length == 1 && types[0].equals("_all")) {
            return mapperService().types();
        }
        return Arrays.asList(types);
    }

    private SearchLookup lookup = null;

    public SearchLookup lookup() {
        SearchContext current = SearchContext.current();
        if (current != null) {
            return current.lookup();
        }
        if (lookup == null) {
            lookup = new SearchLookup(mapperService(), indexQueryParser.fieldDataService, null);
        }
        return lookup;
    }

    public long nowInMillis() {
        SearchContext current = SearchContext.current();
        if (current != null) {
            return current.nowInMillis();
        }
        return System.currentTimeMillis();
    }

    public NestedScope nestedScope() {
        return nestedScope;
    }

<<<<<<< HEAD
=======
    /**
     * Return whether the setting is deprecated.
     */
    public boolean isDeprecatedSetting(String setting) {
        return CACHE.match(setting) || CACHE_KEY.match(setting);
    }
>>>>>>> fe5a35b6
}<|MERGE_RESOLUTION|>--- conflicted
+++ resolved
@@ -249,7 +249,6 @@
             parser.nextToken();
         }
         return result;
-<<<<<<< HEAD
     }
 
     /**
@@ -261,30 +260,7 @@
         QueryBuilder builder = parseInnerQueryBuilder();
 
         Query result = builder.toQuery(this);
-        checkCachable(result);
         return result;
-    }
-
-    /**
-     * Checks if the given lucene query should be cached or wrapped, sets flags in this QueryParseContext accordingly
-     * @param query
-     */
-    void checkCachable(Query query) {
-        if (query instanceof NoCacheQuery) {
-            propagateNoCache = true;
-        }
-        if (CustomQueryWrappingFilter.shouldUseCustomQueryWrappingFilter(query)) {
-            requireCustomQueryWrappingFilter = true;
-            // If later on, either directly or indirectly this query gets
-            // wrapped in a query filter it must never
-            // get cached even if a filter higher up the chain is configured to
-            // do this. This will happen, because
-            // the result filter will be instance of NoCacheFilter
-            // (CustomQueryWrappingFilter) which will in
-            // #executeFilterParser() set propagateNoCache to true.
-        }
-=======
->>>>>>> fe5a35b6
     }
 
     @Nullable
@@ -427,13 +403,10 @@
         return nestedScope;
     }
 
-<<<<<<< HEAD
-=======
     /**
      * Return whether the setting is deprecated.
      */
     public boolean isDeprecatedSetting(String setting) {
         return CACHE.match(setting) || CACHE_KEY.match(setting);
     }
->>>>>>> fe5a35b6
 }